--- conflicted
+++ resolved
@@ -68,11 +68,8 @@
 run_command "command -v apt" "APT" "Cannot find apt"
 run_command "command -v pkg" "PKG" "Cannot find pkg"
 run_command "command -v zypper" "ZYPPER" "Cannot find zypper"
-<<<<<<< HEAD
 run_command "command -v curl" "CURL" "Cannot find curl"
-=======
 
 # ip
 
-run_command "hostname -I" "PRIVATE_IP"
->>>>>>> a12511c8
+run_command "hostname -I" "PRIVATE_IP"